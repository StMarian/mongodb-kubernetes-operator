package setup

import (
	"context"
	"fmt"
	"io/ioutil"
	"os"
	"testing"

	"github.com/mongodb/mongodb-kubernetes-operator/pkg/util/generate"

	"github.com/mongodb/mongodb-kubernetes-operator/pkg/kube/secret"

	"github.com/mongodb/mongodb-kubernetes-operator/pkg/kube/configmap"

	e2eutil "github.com/mongodb/mongodb-kubernetes-operator/test/e2e"

	"github.com/mongodb/mongodb-kubernetes-operator/pkg/apis"
	mdbv1 "github.com/mongodb/mongodb-kubernetes-operator/pkg/apis/mongodb/v1"
	f "github.com/operator-framework/operator-sdk/pkg/test"
	"k8s.io/apimachinery/pkg/runtime"
)

const (
	performCleanup = "PERFORM_CLEANUP"
)

func InitTest(t *testing.T) (*f.Context, bool) {
	ctx := f.NewContext(t)

	if err := registerTypesWithFramework(&mdbv1.MongoDB{}); err != nil {
		t.Fatal(err)
	}

	clean := os.Getenv(performCleanup)

	return ctx, clean == "True"
}

func registerTypesWithFramework(newTypes ...runtime.Object) error {

	for _, newType := range newTypes {
		if err := f.AddToFrameworkScheme(apis.AddToScheme, newType); err != nil {
			return fmt.Errorf("failed to add custom resource type %s to framework scheme: %v", newType.GetObjectKind(), err)
		}
	}
	return nil
}

// CreateTLSResources will setup the CA ConfigMap and cert-key Secret necessary for TLS
// The certificates and keys are stored in testdata/tls
func CreateTLSResources(namespace string, ctx *f.TestCtx) error {
	tlsConfig := e2eutil.NewTestTLSConfig(false)

	// Create CA ConfigMap
	ca, err := ioutil.ReadFile("testdata/tls/ca.crt")
	if err != nil {
		return nil
	}

	caConfigMap := configmap.Builder().
		SetName(tlsConfig.CaConfigMap.Name).
		SetNamespace(namespace).
		SetField("ca.crt", string(ca)).
		Build()

	err = f.Global.Client.Create(context.TODO(), &caConfigMap, &f.CleanupOptions{TestContext: ctx})
	if err != nil {
		return err
	}

	// Create server key and certificate secret
	cert, err := ioutil.ReadFile("testdata/tls/server.crt")
	if err != nil {
		return err
	}
	key, err := ioutil.ReadFile("testdata/tls/server.key")
	if err != nil {
		return err
	}

	certKeySecret := secret.Builder().
		SetName(tlsConfig.CertificateKeySecret.Name).
		SetNamespace(namespace).
		SetField("tls.crt", string(cert)).
		SetField("tls.key", string(key)).
		Build()

	return f.Global.Client.Create(context.TODO(), &certKeySecret, &f.CleanupOptions{TestContext: ctx})
}

<<<<<<< HEAD
=======
// GeneratePasswordForUser will create a secret with a password for the given user
>>>>>>> f76773ec
func GeneratePasswordForUser(mdbu mdbv1.MongoDBUser, ctx *f.Context) (string, error) {
	passwordKey := mdbu.PasswordSecretRef.Key
	if passwordKey == "" {
		passwordKey = "password"
	}

	password, err := generate.RandomFixedLengthStringOfSize(20)
	if err != nil {
		return "", err
	}

	passwordSecret := secret.Builder().
		SetName(mdbu.PasswordSecretRef.Name).
		SetNamespace(f.Global.OperatorNamespace).
		SetField(passwordKey, password).
		Build()

	return password, f.Global.Client.Create(context.TODO(), &passwordSecret, &f.CleanupOptions{TestContext: ctx})
}<|MERGE_RESOLUTION|>--- conflicted
+++ resolved
@@ -89,10 +89,7 @@
 	return f.Global.Client.Create(context.TODO(), &certKeySecret, &f.CleanupOptions{TestContext: ctx})
 }
 
-<<<<<<< HEAD
-=======
 // GeneratePasswordForUser will create a secret with a password for the given user
->>>>>>> f76773ec
 func GeneratePasswordForUser(mdbu mdbv1.MongoDBUser, ctx *f.Context) (string, error) {
 	passwordKey := mdbu.PasswordSecretRef.Key
 	if passwordKey == "" {
